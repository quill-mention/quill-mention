import Quill from "quill";
import Keys from "./constants";
import {
  attachDataValues,
  getMentionCharIndex,
  hasValidChars,
  hasValidMentionCharIndex
} from "./utils";
import "./quill.mention.css";
import "./blots/mention";

class Mention {
  constructor(quill, options) {
    this.isOpen = false;
    this.itemIndex = 0;
    this.mentionCharPos = null;
    this.editMentionCharPos = null;
    this.cursorPos = null;
    this.values = [];
    this.suspendMouseEnter = false;

    this.quill = quill;

    this.options = {
      source: null,
      renderItem(item) {
        return `${item.value}`;
      },
      onSelect(item, insertItem) {
        insertItem(item);
      },
      mentionDenotationChars: ["@"],
      showDenotationChar: true,
      allowedChars: /^[a-zA-Z0-9_]*$/,
      minChars: 0,
      maxChars: 31,
      offsetTop: 2,
      offsetLeft: 0,
      isolateCharacter: false,
      fixMentionsToQuill: false,
      defaultMenuOrientation: "bottom",
      dataAttributes: ["id", "value", "denotationChar", "link", "target"],
      linkTarget: "_blank",
      onOpen() {
        return true;
      },
      onClose() {
        return true;
      },
      // Style options
      listItemClass: "ql-mention-list-item",
      mentionContainerClass: "ql-mention-list-container",
      mentionListClass: "ql-mention-list",
      spaceAfterInsert: true
    };

    Object.assign(this.options, options, {
      dataAttributes: Array.isArray(options.dataAttributes)
        ? this.options.dataAttributes.concat(options.dataAttributes)
        : this.options.dataAttributes
    });

    this.mentionContainer = document.createElement("div");
    this.mentionContainer.className = this.options.mentionContainerClass
      ? this.options.mentionContainerClass
      : "";
    this.mentionContainer.style.cssText = "display: none; position: absolute;";
    this.mentionContainer.onmousemove = this.onContainerMouseMove.bind(this);

    if (this.options.fixMentionsToQuill) {
      this.mentionContainer.style.width = "auto";
    }

    this.mentionList = document.createElement("ul");
    this.mentionList.className = this.options.mentionListClass
      ? this.options.mentionListClass
      : "";
    this.mentionContainer.appendChild(this.mentionList);

    this.quill.container.appendChild(this.mentionContainer);

    quill.on("text-change", this.onTextChange.bind(this));
    quill.on("selection-change", this.onSelectionChange.bind(this));

    quill.keyboard.addBinding(
      {
        key: Keys.TAB
      },
      this.selectHandler.bind(this)
    );
    quill.keyboard.bindings[Keys.TAB].unshift(
      quill.keyboard.bindings[Keys.TAB].pop()
    );

    quill.keyboard.addBinding(
      {
        key: Keys.ENTER
      },
      this.selectHandler.bind(this)
    );
    quill.keyboard.bindings[Keys.ENTER].unshift(
      quill.keyboard.bindings[Keys.ENTER].pop()
    );

    quill.keyboard.addBinding(
      {
        key: Keys.ESCAPE
      },
      this.escapeHandler.bind(this)
    );

    quill.keyboard.addBinding(
      {
        key: Keys.UP
      },
      this.upHandler.bind(this)
    );

    quill.keyboard.addBinding(
      {
        key: Keys.DOWN
      },
      this.downHandler.bind(this)
    );
  }

  selectHandler() {
    if (this.isOpen) {
      this.selectItem();
      return false;
    }
    return true;
  }

  escapeHandler() {
    if (this.isOpen) {
      this.hideMentionList();
      return false;
    }
    return true;
  }

  upHandler() {
    if (this.isOpen) {
      this.prevItem();
      return false;
    }
    return true;
  }

  downHandler() {
    if (this.isOpen) {
      this.nextItem();
      return false;
    }
    return true;
  }

  showMentionList() {
    this.mentionContainer.style.visibility = "hidden";
    this.mentionContainer.style.display = "";
    this.setMentionContainerPosition();
    this.setIsOpen(true);
  }

  hideMentionList() {
    this.mentionContainer.style.display = "none";
    this.setIsOpen(false);
  }

  highlightItem(scrollItemInView = true) {
    for (let i = 0; i < this.mentionList.childNodes.length; i += 1) {
      this.mentionList.childNodes[i].classList.remove("selected");
    }
    this.mentionList.childNodes[this.itemIndex].classList.add("selected");

    if (scrollItemInView) {
      const itemHeight = this.mentionList.childNodes[this.itemIndex]
        .offsetHeight;
      const itemPos = this.itemIndex * itemHeight;
      const containerTop = this.mentionContainer.scrollTop;
      const containerBottom = containerTop + this.mentionContainer.offsetHeight;

      if (itemPos < containerTop) {
        // Scroll up if the item is above the top of the container
        this.mentionContainer.scrollTop = itemPos;
      } else if (itemPos > containerBottom - itemHeight) {
        // scroll down if any part of the element is below the bottom of the container
        this.mentionContainer.scrollTop +=
          itemPos - containerBottom + itemHeight;
      }
    }
  }

  getItemData() {
    const { link } = this.mentionList.childNodes[this.itemIndex].dataset;
    const hasLinkValue = typeof link !== "undefined";
    const itemTarget = this.mentionList.childNodes[this.itemIndex].dataset
      .target;
    if (hasLinkValue) {
      this.mentionList.childNodes[
        this.itemIndex
      ].dataset.value = `<a href="${link}" target=${itemTarget ||
        this.options.linkTarget}>${
        this.mentionList.childNodes[this.itemIndex].dataset.value
      }`;
    }
    return this.mentionList.childNodes[this.itemIndex].dataset;
  }

  onContainerMouseMove() {
    this.suspendMouseEnter = false;
  }

  selectItem() {
    const data = this.getItemData();
    this.options.onSelect(data, asyncData => {
      this.insertItem(asyncData);
    });
    this.hideMentionList();
  }

  insertItem(data) {
    const render = data;
    if (render === null) {
      return;
    }
    if (!this.options.showDenotationChar) {
      render.denotationChar = "";
    }
    const prevMentionCharPos = this.editMentionCharPos === null
      ? this.mentionCharPos
      : this.editMentionCharPos;

    const deleteTextLength = this.options.spaceAfterInsert
      ? this.cursorPos - prevMentionCharPos + 1
      : this.cursorPos - prevMentionCharPos;

<<<<<<< HEAD
    this.quill
      .deleteText(prevMentionCharPos, deleteTextLength, Quill.sources.USER);
    this.quill.insertEmbed(prevMentionCharPos, 'mention', render, Quill.sources.USER);
=======
    this.quill.deleteText(
      this.mentionCharPos,
      this.cursorPos - this.mentionCharPos,
      Quill.sources.USER
    );
    this.quill.insertEmbed(
      prevMentionCharPos,
      "mention",
      render,
      Quill.sources.USER
    );
>>>>>>> 6aaa2f1b
    if (this.options.spaceAfterInsert) {
      this.quill.insertText(prevMentionCharPos + 1, " ", Quill.sources.USER);
      // setSelection here sets cursor position
      this.quill.setSelection(prevMentionCharPos + 2, Quill.sources.USER);
    } else {
      this.quill.setSelection(prevMentionCharPos + 1, Quill.sources.USER);
    }
    this.editMentionCharPos = null;
    this.hideMentionList();
  }

  onItemMouseEnter(e) {
    if (this.suspendMouseEnter) {
      return;
    }

    const index = Number(e.target.dataset.index);

    if (!Number.isNaN(index) && index !== this.itemIndex) {
      this.itemIndex = index;
      this.highlightItem(false);
    }
  }

  onItemClick(e) {
    e.preventDefault();
    e.stopImmediatePropagation();
    this.itemIndex = e.currentTarget.dataset.index;
    this.highlightItem();
    this.selectItem();
  }

  renderList(mentionChar, data, searchTerm) {
    if (data && data.length > 0) {
      this.values = data;
      this.mentionList.innerHTML = "";

      for (let i = 0; i < data.length; i += 1) {
        const li = document.createElement("li");
        li.className = this.options.listItemClass
          ? this.options.listItemClass
          : "";
        li.dataset.index = i;
        li.innerHTML = this.options.renderItem(data[i], searchTerm);
        li.onmouseenter = this.onItemMouseEnter.bind(this);
        li.dataset.denotationChar = mentionChar;
        li.onclick = this.onItemClick.bind(this);
        this.mentionList.appendChild(
          attachDataValues(li, data[i], this.options.dataAttributes)
        );
      }
      this.itemIndex = 0;
      this.highlightItem();
      this.showMentionList();
    } else {
      this.hideMentionList();
    }
  }

  nextItem() {
    this.itemIndex = (this.itemIndex + 1) % this.values.length;
    this.suspendMouseEnter = true;
    this.highlightItem();
  }

  prevItem() {
    this.itemIndex =
      (this.itemIndex + this.values.length - 1) % this.values.length;
    this.suspendMouseEnter = true;
    this.highlightItem();
  }

  containerBottomIsNotVisible(topPos, containerPos) {
    const mentionContainerBottom =
      topPos + this.mentionContainer.offsetHeight + containerPos.top;
    return mentionContainerBottom > window.pageYOffset + window.innerHeight;
  }

  containerRightIsNotVisible(leftPos, containerPos) {
    if (this.options.fixMentionsToQuill) {
      return false;
    }

    const rightPos =
      leftPos + this.mentionContainer.offsetWidth + containerPos.left;
    const browserWidth =
      window.pageXOffset + document.documentElement.clientWidth;
    return rightPos > browserWidth;
  }

  setIsOpen(isOpen) {
    if (this.isOpen !== isOpen) {
      if (isOpen) {
        this.options.onOpen();
      } else {
        this.options.onClose();
      }
      this.isOpen = isOpen;
    }
  }

  setMentionContainerPosition() {
    const containerPos = this.quill.container.getBoundingClientRect();
    const mentionCharPos = this.quill.getBounds(
      this.editMentionCharPos === null ? this.mentionCharPos : this.editMentionCharPos
    );
    const containerHeight = this.mentionContainer.offsetHeight;

    let topPos = this.options.offsetTop;
    let leftPos = this.options.offsetLeft;

    // handle horizontal positioning
    if (this.options.fixMentionsToQuill) {
      const rightPos = 0;
      this.mentionContainer.style.right = `${rightPos}px`;
    } else {
      leftPos += mentionCharPos.left;
    }

    if (this.containerRightIsNotVisible(leftPos, containerPos)) {
      const containerWidth =
        this.mentionContainer.offsetWidth + this.options.offsetLeft;
      const quillWidth = containerPos.width;
      leftPos = quillWidth - containerWidth;
    }

    // handle vertical positioning
    if (this.options.defaultMenuOrientation === "top") {
      // Attempt to align the mention container with the top of the quill editor
      if (this.options.fixMentionsToQuill) {
        topPos = -1 * (containerHeight + this.options.offsetTop);
      } else {
        topPos =
          mentionCharPos.top - (containerHeight + this.options.offsetTop);
      }

      // default to bottom if the top is not visible
      if (topPos + containerPos.top <= 0) {
        let overMentionCharPos = this.options.offsetTop;

        if (this.options.fixMentionsToQuill) {
          overMentionCharPos += containerPos.height;
        } else {
          overMentionCharPos += mentionCharPos.bottom;
        }

        topPos = overMentionCharPos;
      }
    } else {
      // Attempt to align the mention container with the bottom of the quill editor
      if (this.options.fixMentionsToQuill) {
        topPos += containerPos.height;
      } else {
        topPos += mentionCharPos.bottom;
      }

      // default to the top if the bottom is not visible
      if (this.containerBottomIsNotVisible(topPos, containerPos)) {
        let overMentionCharPos = this.options.offsetTop * -1;

        if (!this.options.fixMentionsToQuill) {
          overMentionCharPos += mentionCharPos.top;
        }

        topPos = overMentionCharPos - containerHeight;
      }
    }

    if (topPos >= 0) {
      this.mentionContainer.classList.add(
        `${this.options.mentionContainerClass}-bottom`
      );
      this.mentionContainer.classList.remove(
        `${this.options.mentionContainerClass}-top`
      );
    } else {
      this.mentionContainer.classList.add(
        `${this.options.mentionContainerClass}-top`
      );
      this.mentionContainer.classList.remove(
        `${this.options.mentionContainerClass}-bottom`
      );
    }

    this.mentionContainer.style.top = `${topPos}px`;
    this.mentionContainer.style.left = `${leftPos}px`;

    this.mentionContainer.style.visibility = "visible";
  }

  getTextBeforeCursor() {
    const startPos = Math.max(0, this.cursorPos - this.options.maxChars);
    const textBeforeCursorPos = this.quill.getText(
      startPos,
      this.cursorPos - startPos
    );
    return textBeforeCursorPos;
  }

  onSomethingChange() {
    const range = this.quill.getSelection();
    if (range == null) return;
<<<<<<< HEAD
    if (this.editMentionCharPos === null)
      this.cursorPos = range.index;
    const startPos = Math.max(0, this.cursorPos - this.options.maxChars);
    const beforeCursorPos = this.quill.getText(startPos, this.cursorPos - startPos);
    const mentionCharIndex = this.options.mentionDenotationChars.reduce((prev, cur) => {
      const previousIndex = prev;
      const mentionIndex = beforeCursorPos.lastIndexOf(cur);

      return mentionIndex > previousIndex ? mentionIndex : previousIndex;
    }, -1);
    if (mentionCharIndex > -1) {
      if (this.options.isolateCharacter && !(mentionCharIndex === 0 || !!beforeCursorPos[mentionCharIndex - 1].match(/\s/g))) {
        this.hideMentionList();
        return;
      }
      const mentionCharPos = this.cursorPos - (beforeCursorPos.length - mentionCharIndex);
=======

    this.cursorPos = range.index;
    const textBeforeCursor = this.getTextBeforeCursor();
    const { mentionChar, mentionCharIndex } = getMentionCharIndex(
      textBeforeCursor,
      this.options.mentionDenotationChars
    );

    if (
      hasValidMentionCharIndex(
        mentionCharIndex,
        textBeforeCursor,
        this.options.isolateCharacter
      )
    ) {
      const mentionCharPos =
        this.cursorPos - (textBeforeCursor.length - mentionCharIndex);
>>>>>>> 6aaa2f1b
      this.mentionCharPos = mentionCharPos;
      const textAfter = textBeforeCursor.substring(
        mentionCharIndex + mentionChar.length
      );
      if (
        textAfter.length >= this.options.minChars &&
        hasValidChars(textAfter, this.options.allowedChars)
      ) {
        this.options.source(
          textAfter,
          this.renderList.bind(this, mentionChar),
          mentionChar
        );
      } else {
        this.hideMentionList();
      }
    } else {
      this.hideMentionList();
    }
  }

  onTextChange(delta, oldDelta, source) {
    if (source === "user") {
      this.onSomethingChange();
    }
  }


  onSelectionChange(range) {
    if (range && range.length === 0) {
      let rangeContents = this.quill.getContents(range.index - 1, range.index)
      if (rangeContents.ops[0] && rangeContents.ops[0].insert && rangeContents.ops[0].insert.mention) {
        this.cursorPos = range.index;
        this.editMentionCharPos = range.index - 1;
        this.showMentionList();
      } else {
        this.onSomethingChange();
      }
    } else {
      this.hideMentionList();
    }
  }
}

Quill.register("modules/mention", Mention);

export default Mention;<|MERGE_RESOLUTION|>--- conflicted
+++ resolved
@@ -201,9 +201,9 @@
       this.mentionList.childNodes[
         this.itemIndex
       ].dataset.value = `<a href="${link}" target=${itemTarget ||
-        this.options.linkTarget}>${
+      this.options.linkTarget}>${
         this.mentionList.childNodes[this.itemIndex].dataset.value
-      }`;
+        }`;
     }
     return this.mentionList.childNodes[this.itemIndex].dataset;
   }
@@ -236,14 +236,9 @@
       ? this.cursorPos - prevMentionCharPos + 1
       : this.cursorPos - prevMentionCharPos;
 
-<<<<<<< HEAD
-    this.quill
-      .deleteText(prevMentionCharPos, deleteTextLength, Quill.sources.USER);
-    this.quill.insertEmbed(prevMentionCharPos, 'mention', render, Quill.sources.USER);
-=======
     this.quill.deleteText(
-      this.mentionCharPos,
-      this.cursorPos - this.mentionCharPos,
+      prevMentionCharPos,
+      deleteTextLength,
       Quill.sources.USER
     );
     this.quill.insertEmbed(
@@ -252,7 +247,6 @@
       render,
       Quill.sources.USER
     );
->>>>>>> 6aaa2f1b
     if (this.options.spaceAfterInsert) {
       this.quill.insertText(prevMentionCharPos + 1, " ", Quill.sources.USER);
       // setSelection here sets cursor position
@@ -455,26 +449,8 @@
   onSomethingChange() {
     const range = this.quill.getSelection();
     if (range == null) return;
-<<<<<<< HEAD
     if (this.editMentionCharPos === null)
       this.cursorPos = range.index;
-    const startPos = Math.max(0, this.cursorPos - this.options.maxChars);
-    const beforeCursorPos = this.quill.getText(startPos, this.cursorPos - startPos);
-    const mentionCharIndex = this.options.mentionDenotationChars.reduce((prev, cur) => {
-      const previousIndex = prev;
-      const mentionIndex = beforeCursorPos.lastIndexOf(cur);
-
-      return mentionIndex > previousIndex ? mentionIndex : previousIndex;
-    }, -1);
-    if (mentionCharIndex > -1) {
-      if (this.options.isolateCharacter && !(mentionCharIndex === 0 || !!beforeCursorPos[mentionCharIndex - 1].match(/\s/g))) {
-        this.hideMentionList();
-        return;
-      }
-      const mentionCharPos = this.cursorPos - (beforeCursorPos.length - mentionCharIndex);
-=======
-
-    this.cursorPos = range.index;
     const textBeforeCursor = this.getTextBeforeCursor();
     const { mentionChar, mentionCharIndex } = getMentionCharIndex(
       textBeforeCursor,
@@ -490,7 +466,6 @@
     ) {
       const mentionCharPos =
         this.cursorPos - (textBeforeCursor.length - mentionCharIndex);
->>>>>>> 6aaa2f1b
       this.mentionCharPos = mentionCharPos;
       const textAfter = textBeforeCursor.substring(
         mentionCharIndex + mentionChar.length
