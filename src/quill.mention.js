import Quill from 'quill';
import Keys from './constants/keys';
import './quill.mention.css';
import './blots/mention';


class Mention {
  constructor(quill, options) {
    this.isOpen = false;
    this.itemIndex = 0;
    this.mentionCharPos = null;
    this.cursorPos = null;
    this.values = [];
    this.suspendMouseEnter = false;

    this.quill = quill;

    this.options = {
      source: null,
      renderItem(item, searchTerm) {
        return `${item.value}`;
      },
      mentionDenotationChars: ['@'],
      allowedChars: /^[a-zA-Z0-9_]*$/,
      minChars: 0,
      maxChars: 31,
      offsetTop: 2,
      offsetLeft: 0,
      isolateCharacter: false,
      fixMentionsToQuill: false,
<<<<<<< HEAD
      dataAttributes: ['id', 'value', 'denotationChar'],
=======
      defaultMenuOrientation: 'bottom',
>>>>>>> 4b46f3ff
    };

    Object.assign(this.options, options, {
      dataAttributes: Array.isArray(options.dataAttributes)
        ? this.options.dataAttributes.concat(options.dataAttributes)
        : this.options.dataAttributes,
    });

    this.mentionContainer = document.createElement('div');
    this.mentionContainer.className = 'ql-mention-list-container';
    this.mentionContainer.style.cssText = 'display: none; position: absolute;';
    this.mentionContainer.onmousemove = this.onContainerMouseMove.bind(this);

    if (this.options.fixMentionsToQuill) {
      this.mentionContainer.style.width = 'auto';
    }

    this.mentionList = document.createElement('ul');
    this.mentionList.className = 'ql-mention-list';
    this.mentionContainer.appendChild(this.mentionList);

    this.quill.container.appendChild(this.mentionContainer);

    quill.on('text-change', this.onTextChange.bind(this));
    quill.on('selection-change', this.onSelectionChange.bind(this));

    quill.keyboard.addBinding({
      key: Keys.TAB,
    }, this.selectHandler.bind(this));
    quill.keyboard.bindings[9].unshift(quill.keyboard.bindings[9].pop());

    quill.keyboard.addBinding({
      key: Keys.ENTER,
    }, this.selectHandler.bind(this));
    quill.keyboard.bindings[13].unshift(quill.keyboard.bindings[13].pop());

    quill.keyboard.addBinding({
      key: Keys.ESCAPE,
    }, this.escapeHandler.bind(this));

    quill.keyboard.addBinding({
      key: Keys.UP,
    }, this.upHandler.bind(this));

    quill.keyboard.addBinding({
      key: Keys.DOWN,
    }, this.downHandler.bind(this));
  }

  selectHandler() {
    if (this.isOpen) {
      this.selectItem();
      return false;
    }
    return true;
  }

  escapeHandler() {
    if (this.isOpen) {
      this.hideMentionList();
      return false;
    }
    return true;
  }

  upHandler() {
    if (this.isOpen) {
      this.prevItem();
      return false;
    }
    return true;
  }

  downHandler() {
    if (this.isOpen) {
      this.nextItem();
      return false;
    }
    return true;
  }

  showMentionList() {
    this.mentionContainer.style.visibility = 'hidden';
    this.mentionContainer.style.display = '';
    this.setMentionContainerPosition();
    this.isOpen = true;
  }

  hideMentionList() {
    this.mentionContainer.style.display = 'none';
    this.isOpen = false;
  }

  highlightItem(scrollItemInView = true) {
    for (let i = 0; i < this.mentionList.childNodes.length; i += 1) {
      this.mentionList.childNodes[i].classList.remove('selected');
    }
    this.mentionList.childNodes[this.itemIndex].classList.add('selected');

    if (scrollItemInView) {
      const itemHeight = this.mentionList.childNodes[this.itemIndex].offsetHeight;
      const itemPos = this.itemIndex * itemHeight;
      const containerTop = this.mentionContainer.scrollTop;
      const containerBottom = containerTop + this.mentionContainer.offsetHeight;

      if (itemPos < containerTop) {
        // Scroll up if the item is above the top of the container
        this.mentionContainer.scrollTop = itemPos;
      } else if (itemPos > (containerBottom - itemHeight)) {
        // scroll down if any part of the element is below the bottom of the container
        this.mentionContainer.scrollTop += (itemPos - containerBottom) + itemHeight;
      }
    }
  }

  getItemData() {
<<<<<<< HEAD
    const datasetKeys = Object.keys(this.mentionList.childNodes[this.itemIndex].dataset);
    datasetKeys.forEach((key) => {
      if (!this.options.dataAttributes.includes(key)) {
        delete this.mentionList.childNodes[this.itemIndex].dataset[key];
      }
    });
    return this.mentionList.childNodes[this.itemIndex].dataset;
=======
    const itemLink = this.mentionList.childNodes[this.itemIndex].dataset.link;
    return {
      id: this.mentionList.childNodes[this.itemIndex].dataset.id,
      value: itemLink ?
        `<a href="${itemLink}" target="_blank">${this.mentionList.childNodes[this.itemIndex].dataset.value}` :
        this.mentionList.childNodes[this.itemIndex].dataset.value,
      link: itemLink || null,
      denotationChar: this.mentionList.childNodes[this.itemIndex].dataset.denotationChar,
    };
>>>>>>> 4b46f3ff
  }

  onContainerMouseMove() {
    this.suspendMouseEnter = false;
  }

  selectItem() {
    const data = this.getItemData();
    this.quill
      .deleteText(this.mentionCharPos, this.cursorPos - this.mentionCharPos, Quill.sources.API);
    this.quill.insertEmbed(this.mentionCharPos, 'mention', data, Quill.sources.API);
    this.quill.insertText(this.mentionCharPos + 1, ' ', Quill.sources.API);
    this.quill.setSelection(this.mentionCharPos + 2, Quill.sources.API);
    this.hideMentionList();
  }

  onItemMouseEnter(e) {
    if (this.suspendMouseEnter) {
      return;
    }

    const index = Number(e.target.dataset.index);

    if (!Number.isNaN(index) && index !== this.itemIndex) {
      this.itemIndex = index;
      this.highlightItem(false);
    }
  }

  onItemClick(e) {
    e.stopImmediatePropagation();
    e.preventDefault();
    this.itemIndex = e.currentTarget.dataset.index;
    this.highlightItem();
    this.selectItem();
  }

  static attachDataValues(element, data) {
    const mention = element;
    Object.keys(data[0]).forEach((key, index) => {
      mention.dataset[key] = data[index][key];
    });
    return mention;
  }

  renderList(mentionChar, data, searchTerm) {
    if (data && data.length > 0) {
      this.values = data;
      this.mentionList.innerHTML = '';
      for (let i = 0; i < data.length; i += 1) {
        const li = document.createElement('li');
        li.className = 'ql-mention-list-item';
        li.dataset.index = i;
<<<<<<< HEAD
=======
        li.dataset.id = data[i].id;
        li.dataset.value = data[i].value;
        li.dataset.denotationChar = mentionChar;
        if (data[i].link) {
          li.dataset.link = data[i].link;
        }
>>>>>>> 4b46f3ff
        li.innerHTML = this.options.renderItem(data[i], searchTerm);
        li.onmouseenter = this.onItemMouseEnter.bind(this);
        li.dataset.denotationChar = mentionChar;
        li.onclick = this.onItemClick.bind(this);
        this.mentionList.appendChild(Mention.attachDataValues(li, data));
      }
      this.itemIndex = 0;
      this.highlightItem();
      this.showMentionList();
    } else {
      this.hideMentionList();
    }
  }

  nextItem() {
    this.itemIndex = (this.itemIndex + 1) % this.values.length;
    this.suspendMouseEnter = true;
    this.highlightItem();
  }

  prevItem() {
    this.itemIndex = ((this.itemIndex + this.values.length) - 1) % this.values.length;
    this.suspendMouseEnter = true;
    this.highlightItem();
  }

  hasValidChars(s) {
    return this.options.allowedChars.test(s);
  }

  containerBottomIsNotVisible(topPos, containerPos) {
    const mentionContainerBottom = topPos + this.mentionContainer.offsetHeight + containerPos.top;
    return mentionContainerBottom > window.pageYOffset + window.innerHeight;
  }

  containerRightIsNotVisible(leftPos, containerPos) {
    if (this.options.fixMentionsToQuill) {
      return false;
    }

    const rightPos = leftPos + this.mentionContainer.offsetWidth + containerPos.left;
    const browserWidth = window.pageXOffset + document.documentElement.clientWidth;
    return rightPos > browserWidth;
  }

  setMentionContainerPosition() {
    const containerPos = this.quill.container.getBoundingClientRect();
    const mentionCharPos = this.quill.getBounds(this.mentionCharPos);
    const containerHeight = this.mentionContainer.offsetHeight;

    let topPos = this.options.offsetTop;
    let leftPos = this.options.offsetLeft;

    // handle horizontal positioning
    if (this.options.fixMentionsToQuill) {
      const rightPos = 0;
      this.mentionContainer.style.right = `${rightPos}px`;
    } else {
      leftPos += mentionCharPos.left;
    }

    if (this.containerRightIsNotVisible(leftPos, containerPos)) {
      const containerWidth = this.mentionContainer.offsetWidth + this.options.offsetLeft;
      const quillWidth = containerPos.width;
      leftPos = quillWidth - containerWidth;
    }

    // handle vertical positioning
    if (this.options.defaultMenuOrientation === 'top') {
      // Attempt to align the mention container with the top of the quill editor
      if (this.options.fixMentionsToQuill) {
        topPos = -1 * (containerHeight + this.options.offsetTop);
      } else {
        topPos = mentionCharPos.top - (containerHeight + this.options.offsetTop);
      }

      // default to bottom if the top is not visible
      if (topPos + containerPos.top <= 0) {
        let overMentionCharPos = this.options.offsetTop;

        if (this.options.fixMentionsToQuill) {
          overMentionCharPos += containerPos.height;
        } else {
          overMentionCharPos += mentionCharPos.bottom;
        }

        topPos = overMentionCharPos;
      }
    } else {
      // Attempt to align the mention container with the bottom of the quill editor
      if (this.options.fixMentionsToQuill) {
        topPos += containerPos.height;
      } else {
        topPos += mentionCharPos.bottom;
      }

      // default to the top if the bottom is not visible
      if (this.containerBottomIsNotVisible(topPos, containerPos)) {
        let overMentionCharPos = this.options.offsetTop * -1;

        if (!this.options.fixMentionsToQuill) {
          overMentionCharPos += mentionCharPos.top;
        }

        topPos = overMentionCharPos - containerHeight;
      }
    }

    this.mentionContainer.style.top = `${topPos}px`;
    this.mentionContainer.style.left = `${leftPos}px`;

    this.mentionContainer.style.visibility = 'visible';
  }

  onSomethingChange() {
    const range = this.quill.getSelection();
    if (range == null) return;
    this.cursorPos = range.index;
    const startPos = Math.max(0, this.cursorPos - this.options.maxChars);
    const beforeCursorPos = this.quill.getText(startPos, this.cursorPos - startPos);
    const mentionCharIndex = this.options.mentionDenotationChars.reduce((prev, cur) => {
      const previousIndex = prev;
      const mentionIndex = beforeCursorPos.lastIndexOf(cur);

      return mentionIndex > previousIndex ? mentionIndex : previousIndex;
    }, -1);
    if (mentionCharIndex > -1) {
      if (this.options.isolateCharacter && !(mentionCharIndex == 0 || !!beforeCursorPos[mentionCharIndex - 1].match(/\s/g))) {
        this.hideMentionList();
        return;
      }
      const mentionCharPos = this.cursorPos - (beforeCursorPos.length - mentionCharIndex);
      this.mentionCharPos = mentionCharPos;
      const textAfter = beforeCursorPos.substring(mentionCharIndex + 1);
      if (textAfter.length >= this.options.minChars && this.hasValidChars(textAfter)) {
        const mentionChar = beforeCursorPos[mentionCharIndex];
        this.options.source(textAfter, this.renderList.bind(this, mentionChar), mentionChar);
      } else {
        this.hideMentionList();
      }
    } else {
      this.hideMentionList();
    }
  }

  onTextChange(delta, oldDelta, source) {
    if (source === 'user') {
      this.onSomethingChange();
    }
  }

  onSelectionChange(range) {
    if (range && range.length === 0) {
      this.onSomethingChange();
    } else {
      this.hideMentionList();
    }
  }
}

Quill.register('modules/mention', Mention);<|MERGE_RESOLUTION|>--- conflicted
+++ resolved
@@ -28,11 +28,8 @@
       offsetLeft: 0,
       isolateCharacter: false,
       fixMentionsToQuill: false,
-<<<<<<< HEAD
-      dataAttributes: ['id', 'value', 'denotationChar'],
-=======
       defaultMenuOrientation: 'bottom',
->>>>>>> 4b46f3ff
+      dataAttributes: ['id', 'value', 'denotationChar', 'link'],
     };
 
     Object.assign(this.options, options, {
@@ -149,25 +146,13 @@
   }
 
   getItemData() {
-<<<<<<< HEAD
-    const datasetKeys = Object.keys(this.mentionList.childNodes[this.itemIndex].dataset);
-    datasetKeys.forEach((key) => {
-      if (!this.options.dataAttributes.includes(key)) {
-        delete this.mentionList.childNodes[this.itemIndex].dataset[key];
-      }
-    });
+    const { link } = this.mentionList.childNodes[this.itemIndex].dataset;
+    const hasLinkValue = typeof link !== 'undefined';
+
+    if (hasLinkValue) {
+      this.mentionList.childNodes[this.itemIndex].dataset.value = `<a href="${link}" target="_blank">${this.mentionList.childNodes[this.itemIndex].dataset.value}`;
+    }
     return this.mentionList.childNodes[this.itemIndex].dataset;
-=======
-    const itemLink = this.mentionList.childNodes[this.itemIndex].dataset.link;
-    return {
-      id: this.mentionList.childNodes[this.itemIndex].dataset.id,
-      value: itemLink ?
-        `<a href="${itemLink}" target="_blank">${this.mentionList.childNodes[this.itemIndex].dataset.value}` :
-        this.mentionList.childNodes[this.itemIndex].dataset.value,
-      link: itemLink || null,
-      denotationChar: this.mentionList.childNodes[this.itemIndex].dataset.denotationChar,
-    };
->>>>>>> 4b46f3ff
   }
 
   onContainerMouseMove() {
@@ -205,10 +190,14 @@
     this.selectItem();
   }
 
-  static attachDataValues(element, data) {
+  attachDataValues(element, data) {
     const mention = element;
-    Object.keys(data[0]).forEach((key, index) => {
-      mention.dataset[key] = data[index][key];
+    Object.keys(data).forEach((key) => {
+      if (this.options.dataAttributes.includes(key)) {
+        mention.dataset[key] = data[key];
+      } else {
+        delete mention.dataset[key];
+      }
     });
     return mention;
   }
@@ -221,20 +210,11 @@
         const li = document.createElement('li');
         li.className = 'ql-mention-list-item';
         li.dataset.index = i;
-<<<<<<< HEAD
-=======
-        li.dataset.id = data[i].id;
-        li.dataset.value = data[i].value;
-        li.dataset.denotationChar = mentionChar;
-        if (data[i].link) {
-          li.dataset.link = data[i].link;
-        }
->>>>>>> 4b46f3ff
         li.innerHTML = this.options.renderItem(data[i], searchTerm);
         li.onmouseenter = this.onItemMouseEnter.bind(this);
         li.dataset.denotationChar = mentionChar;
         li.onclick = this.onItemClick.bind(this);
-        this.mentionList.appendChild(Mention.attachDataValues(li, data));
+        this.mentionList.appendChild(this.attachDataValues(li, data[i]));
       }
       this.itemIndex = 0;
       this.highlightItem();
