--- conflicted
+++ resolved
@@ -1,132 +1,115 @@
 <!DOCTYPE html>
 
 <html lang="en">
-  <head>
-    <meta charset="utf-8" />
-    <title>Quill Mention</title>
-    <meta name="description" content="Quill Mention Demo" />
-    <link
-      href="https://cdn.quilljs.com/1.3.6/quill.snow.css"
-      rel="stylesheet"
-    />
-    <link href="quill.mention.min.css" rel="stylesheet" />
-    <style>
-      body {
-        font-size: 16px;
-        font-family: -apple-system, BlinkMacSystemFont, "Segoe UI", Roboto,
-          Helvetica, Arial, sans-serif, "Apple Color Emoji", "Segoe UI Emoji",
-          "Segoe UI Symbol";
-        max-width: 800px;
-        margin: 0 auto;
-      }
 
-      .ql-editor {
-        border: 1px solid #a3a3a3;
-        border-radius: 6px;
-      }
+<head>
+  <meta charset="utf-8" />
+  <title>Quill Mention</title>
+  <meta name="description" content="Quill Mention Demo" />
+  <link href="https://cdn.quilljs.com/1.3.6/quill.snow.css" rel="stylesheet" />
+  <link href="quill.mention.min.css" rel="stylesheet" />
+  <style>
+    body {
+      font-size: 16px;
+      font-family: -apple-system, BlinkMacSystemFont, "Segoe UI", Roboto,
+        Helvetica, Arial, sans-serif, "Apple Color Emoji", "Segoe UI Emoji",
+        "Segoe UI Symbol";
+      max-width: 800px;
+      margin: 0 auto;
+    }
 
-      .ql-editor-disabled {
-        border-radius: 6px;
-        background-color: rgba(124, 0, 0, 0.2);
-        transition-duration: 0.5s;
-      }
+    .ql-editor {
+      border: 1px solid #a3a3a3;
+      border-radius: 6px;
+    }
 
-      .ql-editor:focus {
-        border: 1px solid #025fae;
-      }
-    </style>
-  </head>
+    .ql-editor-disabled {
+      border-radius: 6px;
+      background-color: rgba(124, 0, 0, 0.2);
+      transition-duration: 0.5s;
+    }
 
-  <body>
-    <h1>Quill Mention</h1>
-    <p>
-      Quill Mention is a module to provide @mentions or #hashtag functionality
-      for the Quill rich text editor.
-    </p>
+    .ql-editor:focus {
+      border: 1px solid #025fae;
+    }
+  </style>
+</head>
 
-    <h2>Demo</h2>
-    <!-- Create the editor container -->
-    <div id="editor"></div>
+<body>
+  <h1>Quill Mention</h1>
+  <p>
+    Quill Mention is a module to provide @mentions or #hashtag functionality
+    for the Quill rich text editor.
+  </p>
 
-    <h2>License</h2>
-    <p>This project is licensed under the MIT License</p>
-    <p><a href="https://github.com/afry/quill-mention">View on GitHub</a></p>
+  <h2>Demo</h2>
+  <!-- Create the editor container -->
+  <div id="editor"></div>
 
-<<<<<<< HEAD
+  <h2>License</h2>
+  <p>This project is licensed under the MIT License</p>
+  <p><a href="https://github.com/afry/quill-mention">View on GitHub</a></p>
+
   <!-- Include the Quill library -->
   <script src="https://cdn.quilljs.com/1.3.6/quill.min.js"></script>
   <script src="quill.mention.min.js"></script>
   <!-- Initialize Quill editor -->
-
   <script>
     const atValues = [
-      { "id": "515fd775-cb54-41f3-b921-56163871e2cf", "value": "Mickey Dooley" },
-      { "id": "3f0b7933-57b8-4d9d-b238-f8af62b2e945", "value": "Desmond Waterstone" },
-      { "id": "711f68ab-ca20-4011-ab0f-d98c8fac4c05", "value": "Jeralee Fryd" },
-      { "id": "775e05fc-72bc-48a1-9508-5c61674734f1", "value": "Eddie Hucquart" },
-      { "id": "e8701885-105e-4a21-b200-98e559776655", "value": "Nathalia Whear" }
+      { id: "515fd775-cb54-41f3-b921-56163871e2cf", value: "Mickey Dooley" },
+      {
+        id: "3f0b7933-57b8-4d9d-b238-f8af62b2e945",
+        value: "Desmond Waterstone"
+      },
+      { id: "711f68ab-ca20-4011-ab0f-d98c8fac4c05", value: "Jeralee Fryd" },
+      { id: "775e05fc-72bc-48a1-9508-5c61674734f1", value: "Eddie Hucquart" },
+      { id: "e8701885-105e-4a21-b200-98e559776655", value: "Nathalia Whear" }
     ];
-=======
-    <!-- Include the Quill library -->
-    <script src="https://cdn.quilljs.com/1.3.6/quill.min.js"></script>
-    <script src="quill.mention.min.js"></script>
-    <!-- Initialize Quill editor -->
-    <script>
-      const atValues = [
-        { id: "515fd775-cb54-41f3-b921-56163871e2cf", value: "Mickey Dooley" },
-        {
-          id: "3f0b7933-57b8-4d9d-b238-f8af62b2e945",
-          value: "Desmond Waterstone"
-        },
-        { id: "711f68ab-ca20-4011-ab0f-d98c8fac4c05", value: "Jeralee Fryd" },
-        { id: "775e05fc-72bc-48a1-9508-5c61674734f1", value: "Eddie Hucquart" },
-        { id: "e8701885-105e-4a21-b200-98e559776655", value: "Nathalia Whear" }
-      ];
->>>>>>> 90a1090d
 
-      const hashValues = [
-        { id: "0075256a-19c2-4a2d-b549-627000bcc3bc", value: "Accounting" },
-        {
-          id: "91e8901b-e3bf-4158-8ddf-7f5d9e8cbb7f",
-          value: "Product Management"
-        },
-        { id: "c3373e89-7ab8-4a45-8b69-0b0cc49d89a9", value: "Marketing" },
-        { id: "fa22f1d2-16c8-4bea-b869-8acad16e187a", value: "Engineering" },
-        { id: "fe681168-f315-42f0-b78b-b1ea787fa1fd", value: "Accounting" }
-      ];
+    const hashValues = [
+      { id: "0075256a-19c2-4a2d-b549-627000bcc3bc", value: "Accounting" },
+      {
+        id: "91e8901b-e3bf-4158-8ddf-7f5d9e8cbb7f",
+        value: "Product Management"
+      },
+      { id: "c3373e89-7ab8-4a45-8b69-0b0cc49d89a9", value: "Marketing" },
+      { id: "fa22f1d2-16c8-4bea-b869-8acad16e187a", value: "Engineering" },
+      { id: "fe681168-f315-42f0-b78b-b1ea787fa1fd", value: "Accounting" }
+    ];
 
-      var quill = new Quill("#editor", {
-        placeholder: "Start by typing @ for mentions or # for hashtags...",
-        modules: {
-          mention: {
-            allowedChars: /^[A-Za-z\sÅÄÖåäö]*$/,
-            mentionDenotationChars: ["@", "#"],
-            source: function(searchTerm, renderList, mentionChar) {
-              let values;
+    var quill = new Quill("#editor", {
+      placeholder: "Start by typing @ for mentions or # for hashtags...",
+      modules: {
+        mention: {
+          allowedChars: /^[A-Za-z\sÅÄÖåäö]*$/,
+          mentionDenotationChars: ["@", "#"],
+          source: function (searchTerm, renderList, mentionChar) {
+            let values;
 
-              if (mentionChar === "@") {
-                values = atValues;
-              } else {
-                values = hashValues;
-              }
+            if (mentionChar === "@") {
+              values = atValues;
+            } else {
+              values = hashValues;
+            }
 
-              if (searchTerm.length === 0) {
-                renderList(values, searchTerm);
-              } else {
-                const matches = [];
-                for (i = 0; i < values.length; i++)
-                  if (
-                    ~values[i].value
-                      .toLowerCase()
-                      .indexOf(searchTerm.toLowerCase())
-                  )
-                    matches.push(values[i]);
-                renderList(matches, searchTerm);
-              }
+            if (searchTerm.length === 0) {
+              renderList(values, searchTerm);
+            } else {
+              const matches = [];
+              for (i = 0; i < values.length; i++)
+                if (
+                  ~values[i].value
+                    .toLowerCase()
+                    .indexOf(searchTerm.toLowerCase())
+                )
+                  matches.push(values[i]);
+              renderList(matches, searchTerm);
             }
           }
         }
-      });
-    </script>
-  </body>
+      }
+    });
+  </script>
+</body>
+
 </html>