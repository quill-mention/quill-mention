--- conflicted
+++ resolved
@@ -72,11 +72,8 @@
 | `mentionDenotationChars` | `["@"]`    | Specifies which characters will cause the mention autocomplete to open
 | `isolateCharacter`   | `false`        | Whether or not the denotation character(s) should be isolated. For example, to avoid mentioning in an email.
 | `fixMentionsToQuill` | `false`        | When set to true, the mentions menu will be rendered above or below the quill container. Otherwise, the mentions menu will track the denotation character(s);
-<<<<<<< HEAD
-| `dataAttributes` | `null`        | A list of data values you wish to be past from your list data to the html node. (`id, value, denotationChar` are included by default).
-=======
 | `defaultMenuOrientation` | `'bottom'` | Options are `'bottom'` and `'top'`. Determines what the default orientation of the menu will be. Quill-mention will attempt to render the menu either above or below the editor. If `'top'` is provided as a value, and there is not enough space above the editor, the menu will be rendered below. Vice versa, if there is not enough space below the editor, and `'bottom'` is provided as a value (or no value is provided at all), the menu will be rendered above the editor.
->>>>>>> 4b46f3ff
+| `dataAttributes` | `null`        | A list of data values you wish to be passed from your list data to the html node. (`id, value, denotationChar` are included by default).
 
 
 ## Authors
